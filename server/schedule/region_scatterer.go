// Copyright 2017 TiKV Project Authors.
//
// Licensed under the Apache License, Version 2.0 (the "License");
// you may not use this file except in compliance with the License.
// You may obtain a copy of the License at
//
//     http://www.apache.org/licenses/LICENSE-2.0
//
// Unless required by applicable law or agreed to in writing, software
// distributed under the License is distributed on an "AS IS" BASIS,
// See the License for the specific language governing permissions and
// limitations under the License.

package schedule

import (
	"context"
	"fmt"
	"math"
	"math/rand"
	"sync"
	"time"

	"github.com/pingcap/errors"
	"github.com/pingcap/failpoint"
	"github.com/pingcap/kvproto/pkg/metapb"
	"github.com/pingcap/log"
	"github.com/tikv/pd/pkg/cache"
	"github.com/tikv/pd/pkg/errs"
	"github.com/tikv/pd/pkg/typeutil"
	"github.com/tikv/pd/server/core"
	"github.com/tikv/pd/server/schedule/filter"
	"github.com/tikv/pd/server/schedule/operator"
	"github.com/tikv/pd/server/schedule/opt"
	"go.uber.org/zap"
)

const regionScatterName = "region-scatter"

var gcInterval = time.Minute
var gcTTL = time.Minute * 3

type selectedStores struct {
	mu                sync.RWMutex
	groupDistribution *cache.TTLString // value type: map[uint64]uint64, group -> StoreID -> count
}

func newSelectedStores(ctx context.Context) *selectedStores {
	return &selectedStores{
		groupDistribution: cache.NewStringTTL(ctx, gcInterval, gcTTL),
	}
}

// Put plus count by storeID and group
func (s *selectedStores) Put(id uint64, group string) {
	s.mu.Lock()
	defer s.mu.Unlock()
	distribution, ok := s.getDistributionByGroupLocked(group)
	if !ok {
		distribution = map[uint64]uint64{}
		distribution[id] = 0
	}
	distribution[id] = distribution[id] + 1
	s.groupDistribution.Put(group, distribution)
}

// Get the count by storeID and group
func (s *selectedStores) Get(id uint64, group string) uint64 {
	s.mu.RLock()
	defer s.mu.RUnlock()
	distribution, ok := s.getDistributionByGroupLocked(group)
	if !ok {
		return 0
	}
	count, ok := distribution[id]
	if !ok {
		return 0
	}
	return count
}

// GetGroupDistribution get distribution group by `group`
func (s *selectedStores) GetGroupDistribution(group string) (map[uint64]uint64, bool) {
	s.mu.RLock()
	defer s.mu.RUnlock()
	return s.getDistributionByGroupLocked(group)
}

// getDistributionByGroupLocked should be called with lock
func (s *selectedStores) getDistributionByGroupLocked(group string) (map[uint64]uint64, bool) {
	if result, ok := s.groupDistribution.Get(group); ok {
		return result.(map[uint64]uint64), true
	}
	return nil, false
}

func (s *selectedStores) totalCountByStore(storeID uint64) uint64 {
	groups := s.groupDistribution.GetAllID()
	totalCount := uint64(0)
	for _, group := range groups {
		storeDistribution, ok := s.getDistributionByGroupLocked(group)
		if !ok {
			continue
		}
		count, ok := storeDistribution[storeID]
		if !ok {
			continue
		}
		totalCount += count
	}
	return totalCount
}

// RegionScatterer scatters regions.
type RegionScatterer struct {
	ctx            context.Context
	name           string
	cluster        opt.Cluster
	ordinaryEngine engineContext
	specialEngines map[string]engineContext
}

// NewRegionScatterer creates a region scatterer.
// RegionScatter is used for the `Lightning`, it will scatter the specified regions before import data.
func NewRegionScatterer(ctx context.Context, cluster opt.Cluster) *RegionScatterer {
	return &RegionScatterer{
		ctx:            ctx,
		name:           regionScatterName,
		cluster:        cluster,
		ordinaryEngine: newEngineContext(ctx, filter.NewOrdinaryEngineFilter(regionScatterName)),
		specialEngines: make(map[string]engineContext),
	}
}

type engineContext struct {
	filters        []filter.Filter
	selectedPeer   *selectedStores
	selectedLeader *selectedStores
}

func newEngineContext(ctx context.Context, filters ...filter.Filter) engineContext {
	filters = append(filters, &filter.StoreStateFilter{ActionScope: regionScatterName, MoveRegion: true, ScatterRegion: true})
	return engineContext{
		filters:        filters,
		selectedPeer:   newSelectedStores(ctx),
		selectedLeader: newSelectedStores(ctx),
	}
}

const maxSleepDuration = 1 * time.Minute
const initialSleepDuration = 100 * time.Millisecond
const maxRetryLimit = 30

// ScatterRegionsByRange directly scatter regions by ScatterRegions
func (r *RegionScatterer) ScatterRegionsByRange(startKey, endKey []byte, group string, retryLimit int) ([]*operator.Operator, map[uint64]error, error) {
	regions := r.cluster.ScanRegions(startKey, endKey, -1)
	if len(regions) < 1 {
		scatterCounter.WithLabelValues("skip", "empty-region").Inc()
		return nil, nil, errors.New("empty region")
	}
	failures := make(map[uint64]error, len(regions))
	regionMap := make(map[uint64]*core.RegionInfo, len(regions))
	for _, region := range regions {
		regionMap[region.GetID()] = region
	}
	// If there existed any region failed to relocated after retry, add it into unProcessedRegions
	ops, err := r.ScatterRegions(regionMap, failures, group, retryLimit)
	if err != nil {
		return nil, nil, err
	}
	return ops, failures, nil
}

// ScatterRegionsByID directly scatter regions by ScatterRegions
func (r *RegionScatterer) ScatterRegionsByID(regionsID []uint64, group string, retryLimit int) ([]*operator.Operator, map[uint64]error, error) {
	if len(regionsID) < 1 {
		scatterCounter.WithLabelValues("skip", "empty-region").Inc()
		return nil, nil, errors.New("empty region")
	}
	failures := make(map[uint64]error, len(regionsID))
	var regions []*core.RegionInfo
	for _, id := range regionsID {
		region := r.cluster.GetRegion(id)
		if region == nil {
			scatterCounter.WithLabelValues("skip", "no-region").Inc()
			log.Warn("failed to find region during scatter", zap.Uint64("region-id", id))
			failures[id] = errors.New(fmt.Sprintf("failed to find region %v", id))
			continue
		}
		regions = append(regions, region)
	}
	regionMap := make(map[uint64]*core.RegionInfo, len(regions))
	for _, region := range regions {
		regionMap[region.GetID()] = region
	}
	// If there existed any region failed to relocated after retry, add it into unProcessedRegions
	ops, err := r.ScatterRegions(regionMap, failures, group, retryLimit)
	if err != nil {
		return nil, nil, err
	}
	return ops, failures, nil
}

// ScatterRegions relocates the regions. If the group is defined, the regions' leader with the same group would be scattered
// in a group level instead of cluster level.
// RetryTimes indicates the retry times if any of the regions failed to relocate during scattering. There will be
// time.Sleep between each retry.
// Failures indicates the regions which are failed to be relocated, the key of the failures indicates the regionID
// and the value of the failures indicates the failure error.
func (r *RegionScatterer) ScatterRegions(regions map[uint64]*core.RegionInfo, failures map[uint64]error, group string, retryLimit int) ([]*operator.Operator, error) {
	if len(regions) < 1 {
		scatterCounter.WithLabelValues("skip", "empty-region").Inc()
		return nil, errors.New("empty region")
	}
	if retryLimit > maxRetryLimit {
		retryLimit = maxRetryLimit
	}
	ops := make([]*operator.Operator, 0, len(regions))
	for currentRetry := 0; currentRetry <= retryLimit; currentRetry++ {
		for _, region := range regions {
			op, err := r.Scatter(region, group)
			failpoint.Inject("scatterFail", func() {
				if region.GetID() == 1 {
					err = errors.New("mock error")
				}
			})
			if err != nil {
				failures[region.GetID()] = err
				continue
			}
			if op != nil {
				ops = append(ops, op)
			}
			delete(regions, region.GetID())
			delete(failures, region.GetID())
		}
		// all regions have been relocated, break the loop.
		if len(regions) < 1 {
			break
		}
		// Wait for a while if there are some regions failed to be relocated
		time.Sleep(typeutil.MinDuration(maxSleepDuration, time.Duration(math.Pow(2, float64(currentRetry)))*initialSleepDuration))
	}
	return ops, nil
}

// Scatter relocates the region. If the group is defined, the regions' leader with the same group would be scattered
// in a group level instead of cluster level.
func (r *RegionScatterer) Scatter(region *core.RegionInfo, group string) (*operator.Operator, error) {
	if !opt.IsRegionReplicated(r.cluster, region) {
		r.cluster.AddSuspectRegions(region.GetID())
		scatterCounter.WithLabelValues("skip", "not-replicated").Inc()
		log.Warn("region not replicated during scatter", zap.Uint64("region-id", region.GetID()))
		return nil, errors.Errorf("region %d is not fully replicated", region.GetID())
	}

	if region.GetLeader() == nil {
		scatterCounter.WithLabelValues("skip", "no-leader").Inc()
		log.Warn("region no leader during scatter", zap.Uint64("region-id", region.GetID()))
		return nil, errors.Errorf("region %d has no leader", region.GetID())
	}

	if r.cluster.IsRegionHot(region) {
		scatterCounter.WithLabelValues("skip", "hot").Inc()
		log.Warn("region too hot during scatter", zap.Uint64("region-id", region.GetID()))
		return nil, errors.Errorf("region %d is hot", region.GetID())
	}

	return r.scatterRegion(region, group), nil
}

func (r *RegionScatterer) scatterRegion(region *core.RegionInfo, group string) *operator.Operator {
	ordinaryFilter := filter.NewOrdinaryEngineFilter(r.name)
	ordinaryPeers := make(map[uint64]*metapb.Peer)
	specialPeers := make(map[string]map[uint64]*metapb.Peer)
	// Group peers by the engine of their stores
	for _, peer := range region.GetPeers() {
		store := r.cluster.GetStore(peer.GetStoreId())
		if ordinaryFilter.Target(r.cluster.GetOpts(), store) {
			ordinaryPeers[peer.GetId()] = peer
		} else {
			engine := store.GetLabelValue(filter.EngineKey)
			if _, ok := specialPeers[engine]; !ok {
				specialPeers[engine] = make(map[uint64]*metapb.Peer)
			}
			specialPeers[engine][peer.GetId()] = peer
		}
	}

	targetPeers := make(map[uint64]*metapb.Peer)
	selectedStores := make(map[uint64]struct{})
	scatterWithSameEngine := func(peers map[uint64]*metapb.Peer, context engineContext) {
		for _, peer := range peers {
			candidates := r.selectCandidates(region, peer.GetStoreId(), selectedStores, context)
			newPeer := r.selectStore(group, peer, peer.GetStoreId(), candidates, context)
			targetPeers[newPeer.GetStoreId()] = newPeer
			selectedStores[newPeer.GetStoreId()] = struct{}{}
		}
	}

	scatterWithSameEngine(ordinaryPeers, r.ordinaryEngine)
	// FIXME: target leader only considers the ordinary stores，maybe we need to consider the
	// special engine stores if the engine supports to become a leader. But now there is only
	// one engine, tiflash, which does not support the leader, so don't consider it for now.
	targetLeader := r.selectAvailableLeaderStores(group, targetPeers, r.ordinaryEngine)

	for engine, peers := range specialPeers {
		ctx, ok := r.specialEngines[engine]
		if !ok {
			ctx = newEngineContext(r.ctx, filter.NewEngineFilter(r.name, engine))
			r.specialEngines[engine] = ctx
		}
		scatterWithSameEngine(peers, ctx)
	}

	op, err := operator.CreateScatterRegionOperator("scatter-region", r.cluster, region, targetPeers, targetLeader)
	if err != nil {
		scatterCounter.WithLabelValues("fail", "").Inc()
		for _, peer := range region.GetPeers() {
			targetPeers[peer.GetStoreId()] = peer
		}
		r.Put(targetPeers, region.GetLeader().GetStoreId(), group)
		log.Debug("fail to create scatter region operator", errs.ZapError(err))
		return nil
	}
	if op != nil {
		scatterCounter.WithLabelValues("success", "").Inc()
		r.Put(targetPeers, targetLeader, group)
		op.SetPriorityLevel(core.HighPriority)
	}
	return op
}

func (r *RegionScatterer) selectCandidates(region *core.RegionInfo, sourceStoreID uint64, selectedStores map[uint64]struct{}, context engineContext) []uint64 {
	sourceStore := r.cluster.GetStore(sourceStoreID)
	if sourceStore == nil {
		log.Error("failed to get the store", zap.Uint64("store-id", sourceStoreID), errs.ZapError(errs.ErrGetSourceStore))
		return nil
	}
	filters := []filter.Filter{
		filter.NewExcludedFilter(r.name, nil, selectedStores),
	}
	scoreGuard := filter.NewPlacementSafeguard(r.name, r.cluster, region, sourceStore)
	filters = append(filters, context.filters...)
	filters = append(filters, scoreGuard)
	stores := r.cluster.GetStores()
	candidates := make([]uint64, 0)
	maxStoreTotalCount := uint64(0)
	minStoreTotalCount := uint64(math.MaxUint64)
	for _, store := range r.cluster.GetStores() {
		count := context.selectedPeer.totalCountByStore(store.GetID())
		if count > maxStoreTotalCount {
			maxStoreTotalCount = count
		}
		if count < minStoreTotalCount {
			minStoreTotalCount = count
		}
	}
	for _, store := range stores {
<<<<<<< HEAD
		storeCount := context.selectedPeer.totalCountByStore(store.GetID())
		// If storeCount is equal to the maxStoreTotalCount, we should skip this store as candidate.
		// If the storeCount are all the same for the whole cluster(maxStoreTotalCount == minStoreTotalCount), any store
		// could be selected as candidate.
		if storeCount < maxStoreTotalCount || maxStoreTotalCount == minStoreTotalCount {
			if filter.Target(r.cluster.GetOpts(), store, filters) && !store.IsBusy() {
				candidates = append(candidates, store.GetID())
			}
=======
		if filter.Target(r.cluster.GetOpts(), store, filters) {
			candidates = append(candidates, store.GetID())
>>>>>>> b8c3d144
		}
	}
	return candidates
}

func (r *RegionScatterer) selectStore(group string, peer *metapb.Peer, sourceStoreID uint64, candidates []uint64, context engineContext) *metapb.Peer {
	if len(candidates) < 1 {
		return peer
	}
	var newPeer *metapb.Peer
	minCount := uint64(math.MaxUint64)
	for _, storeID := range candidates {
		count := context.selectedPeer.Get(storeID, group)
		if count < minCount {
			minCount = count
			newPeer = &metapb.Peer{
				StoreId: storeID,
				Role:    peer.GetRole(),
			}
		}
	}
	// if the source store have the least count, we don't need to scatter this peer
	for _, storeID := range candidates {
		if storeID == sourceStoreID && context.selectedPeer.Get(sourceStoreID, group) <= minCount {
			return peer
		}
	}
	if newPeer == nil {
		return peer
	}
	return newPeer
}

// selectAvailableLeaderStores select the target leader store from the candidates. The candidates would be collected by
// the existed peers store depended on the leader counts in the group level.
func (r *RegionScatterer) selectAvailableLeaderStores(group string, peers map[uint64]*metapb.Peer, context engineContext) uint64 {
	leaderCandidateStores := make([]uint64, 0)
	for storeID := range peers {
		store := r.cluster.GetStore(storeID)
		engine := store.GetLabelValue(filter.EngineKey)
		if len(engine) < 1 {
			leaderCandidateStores = append(leaderCandidateStores, storeID)
		}
	}
	minStoreGroupLeader := uint64(math.MaxUint64)
	id := uint64(0)
	for _, storeID := range leaderCandidateStores {
		storeGroupLeaderCount := context.selectedLeader.Get(storeID, group)
		if minStoreGroupLeader > storeGroupLeaderCount {
			minStoreGroupLeader = storeGroupLeaderCount
			id = storeID
		}
	}
	// unreachable
	if id < 1 {
		return leaderCandidateStores[rand.Intn(len(leaderCandidateStores))]
	}
	return id
}

// Put put the final distribution in the context no matter the operator was created
func (r *RegionScatterer) Put(peers map[uint64]*metapb.Peer, leaderStoreID uint64, group string) {
	ordinaryFilter := filter.NewOrdinaryEngineFilter(r.name)
	// Group peers by the engine of their stores
	for _, peer := range peers {
		storeID := peer.GetStoreId()
		store := r.cluster.GetStore(storeID)
		if ordinaryFilter.Target(r.cluster.GetOpts(), store) {
			r.ordinaryEngine.selectedPeer.Put(storeID, group)
			scatterDistributionCounter.WithLabelValues(
				fmt.Sprintf("%v", storeID),
				fmt.Sprintf("%v", false),
				filter.EngineTiKV).Inc()
		} else {
			engine := store.GetLabelValue(filter.EngineKey)
			r.specialEngines[engine].selectedPeer.Put(storeID, group)
			scatterDistributionCounter.WithLabelValues(
				fmt.Sprintf("%v", storeID),
				fmt.Sprintf("%v", false),
				engine).Inc()
		}
	}
	r.ordinaryEngine.selectedLeader.Put(leaderStoreID, group)
	scatterDistributionCounter.WithLabelValues(
		fmt.Sprintf("%v", leaderStoreID),
		fmt.Sprintf("%v", true),
		filter.EngineTiKV).Inc()
}<|MERGE_RESOLUTION|>--- conflicted
+++ resolved
@@ -357,19 +357,14 @@
 		}
 	}
 	for _, store := range stores {
-<<<<<<< HEAD
 		storeCount := context.selectedPeer.totalCountByStore(store.GetID())
 		// If storeCount is equal to the maxStoreTotalCount, we should skip this store as candidate.
 		// If the storeCount are all the same for the whole cluster(maxStoreTotalCount == minStoreTotalCount), any store
 		// could be selected as candidate.
 		if storeCount < maxStoreTotalCount || maxStoreTotalCount == minStoreTotalCount {
-			if filter.Target(r.cluster.GetOpts(), store, filters) && !store.IsBusy() {
+			if filter.Target(r.cluster.GetOpts(), store, filters) {
 				candidates = append(candidates, store.GetID())
 			}
-=======
-		if filter.Target(r.cluster.GetOpts(), store, filters) {
-			candidates = append(candidates, store.GetID())
->>>>>>> b8c3d144
 		}
 	}
 	return candidates
