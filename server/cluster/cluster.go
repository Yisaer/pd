// Copyright 2016 TiKV Project Authors.
//
// Licensed under the Apache License, Version 2.0 (the "License");
// you may not use this file except in compliance with the License.
// You may obtain a copy of the License at
//
//     http://www.apache.org/licenses/LICENSE-2.0
//
// Unless required by applicable law or agreed to in writing, software
// distributed under the License is distributed on an "AS IS" BASIS,
// See the License for the specific language governing permissions and
// limitations under the License.

package cluster

import (
	"context"
	"fmt"
	"net/http"
	"strconv"
	"sync"
	"time"

	"github.com/coreos/go-semver/semver"
	"github.com/gogo/protobuf/proto"
	"github.com/pingcap/errors"
	"github.com/pingcap/failpoint"
	"github.com/pingcap/kvproto/pkg/metapb"
	"github.com/pingcap/kvproto/pkg/pdpb"
	"github.com/pingcap/kvproto/pkg/replication_modepb"
	"github.com/pingcap/log"
	"github.com/tikv/pd/pkg/cache"
	"github.com/tikv/pd/pkg/component"
	"github.com/tikv/pd/pkg/errs"
	"github.com/tikv/pd/pkg/etcdutil"
	"github.com/tikv/pd/pkg/keyutil"
	"github.com/tikv/pd/pkg/logutil"
	"github.com/tikv/pd/pkg/typeutil"
	"github.com/tikv/pd/server/config"
	"github.com/tikv/pd/server/core"
	"github.com/tikv/pd/server/core/storelimit"
	"github.com/tikv/pd/server/id"
	syncer "github.com/tikv/pd/server/region_syncer"
	"github.com/tikv/pd/server/replication"
	"github.com/tikv/pd/server/schedule"
	"github.com/tikv/pd/server/schedule/checker"
	"github.com/tikv/pd/server/schedule/hbstream"
	"github.com/tikv/pd/server/schedule/placement"
	"github.com/tikv/pd/server/statistics"
	"github.com/tikv/pd/server/versioninfo"
	"go.etcd.io/etcd/clientv3"
	"go.uber.org/zap"
)

var backgroundJobInterval = 10 * time.Second

const (
	clientTimeout              = 3 * time.Second
	defaultChangedRegionsLimit = 10000
	// persistLimitRetryTimes is used to reduce the probability of the persistent error
	// since the once the store is add or remove, we shouldn't return an error even if the store limit is failed to persist.
	persistLimitRetryTimes = 5
	persistLimitWaitTime   = 100 * time.Millisecond
)

// Server is the interface for cluster.
type Server interface {
	GetAllocator() id.Allocator
	GetConfig() *config.Config
	GetPersistOptions() *config.PersistOptions
	GetStorage() *core.Storage
	GetHBStreams() *hbstream.HeartbeatStreams
	GetRaftCluster() *RaftCluster
	GetBasicCluster() *core.BasicCluster
	ReplicateFileToAllMembers(ctx context.Context, name string, data []byte) error
}

// RaftCluster is used for cluster config management.
// Raft cluster key format:
// cluster 1 -> /1/raft, value is metapb.Cluster
// cluster 2 -> /2/raft
// For cluster 1
// store 1 -> /1/raft/s/1, value is metapb.Store
// region 1 -> /1/raft/r/1, value is metapb.Region
type RaftCluster struct {
	sync.RWMutex
	ctx context.Context

	running bool

	clusterID   uint64
	clusterRoot string

	// cached cluster info
	core    *core.BasicCluster
	meta    *metapb.Cluster
	opt     *config.PersistOptions
	storage *core.Storage
	id      id.Allocator
	limiter *StoreLimiter

	prepareChecker *prepareChecker
	changedRegions chan *core.RegionInfo

	labelLevelStats *statistics.LabelStatistics
	regionStats     *statistics.RegionStatistics
	hotStat         *statistics.HotStat

	coordinator      *coordinator
	suspectRegions   *cache.TTLUint64 // suspectRegions are regions that may need fix
	suspectKeyRanges *cache.TTLString // suspect key-range regions that may need fix

	wg           sync.WaitGroup
	quit         chan struct{}
	regionSyncer *syncer.RegionSyncer

	ruleManager *placement.RuleManager
	etcdClient  *clientv3.Client
	httpClient  *http.Client

	replicationMode *replication.ModeManager
	traceRegionFlow bool

	// It's used to manage components.
	componentManager *component.Manager
}

// Status saves some state information.
type Status struct {
	RaftBootstrapTime time.Time `json:"raft_bootstrap_time,omitempty"`
	IsInitialized     bool      `json:"is_initialized"`
	ReplicationStatus string    `json:"replication_status"`
}

// NewRaftCluster create a new cluster.
func NewRaftCluster(ctx context.Context, root string, clusterID uint64, regionSyncer *syncer.RegionSyncer, etcdClient *clientv3.Client, httpClient *http.Client) *RaftCluster {
	return &RaftCluster{
		ctx:          ctx,
		running:      false,
		clusterID:    clusterID,
		clusterRoot:  root,
		regionSyncer: regionSyncer,
		httpClient:   httpClient,
		etcdClient:   etcdClient,
	}
}

// LoadClusterStatus loads the cluster status.
func (c *RaftCluster) LoadClusterStatus() (*Status, error) {
	bootstrapTime, err := c.loadBootstrapTime()
	if err != nil {
		return nil, err
	}
	var isInitialized bool
	if bootstrapTime != typeutil.ZeroTime {
		isInitialized = c.isInitialized()
	}
	var replicationStatus string
	if c.replicationMode != nil {
		replicationStatus = c.replicationMode.GetReplicationStatus().String()
	}
	return &Status{
		RaftBootstrapTime: bootstrapTime,
		IsInitialized:     isInitialized,
		ReplicationStatus: replicationStatus,
	}, nil
}

func (c *RaftCluster) isInitialized() bool {
	if c.core.GetRegionCount() > 1 {
		return true
	}
	region := c.core.SearchRegion(nil)
	return region != nil &&
		len(region.GetVoters()) >= int(c.GetReplicationConfig().MaxReplicas) &&
		len(region.GetPendingPeers()) == 0
}

// GetReplicationConfig get the replication config.
func (c *RaftCluster) GetReplicationConfig() *config.ReplicationConfig {
	cfg := &config.ReplicationConfig{}
	*cfg = *c.opt.GetReplicationConfig()
	return cfg
}

// loadBootstrapTime loads the saved bootstrap time from etcd. It returns zero
// value of time.Time when there is error or the cluster is not bootstrapped
// yet.
func (c *RaftCluster) loadBootstrapTime() (time.Time, error) {
	var t time.Time
	data, err := c.storage.Load(c.storage.ClusterStatePath("raft_bootstrap_time"))
	if err != nil {
		return t, err
	}
	if data == "" {
		return t, nil
	}
	return typeutil.ParseTimestamp([]byte(data))
}

// InitCluster initializes the raft cluster.
func (c *RaftCluster) InitCluster(id id.Allocator, opt *config.PersistOptions, storage *core.Storage, basicCluster *core.BasicCluster) {
	c.core = basicCluster
	c.opt = opt
	c.storage = storage
	c.id = id
	c.labelLevelStats = statistics.NewLabelStatistics()
	c.hotStat = statistics.NewHotStat(c.ctx)
	c.prepareChecker = newPrepareChecker()
	c.changedRegions = make(chan *core.RegionInfo, defaultChangedRegionsLimit)
	c.suspectRegions = cache.NewIDTTL(c.ctx, time.Minute, 3*time.Minute)
	c.suspectKeyRanges = cache.NewStringTTL(c.ctx, time.Minute, 3*time.Minute)
	c.traceRegionFlow = opt.GetPDServerConfig().TraceRegionFlow
}

// Start starts a cluster.
func (c *RaftCluster) Start(s Server) error {
	c.Lock()
	defer c.Unlock()

	if c.running {
		log.Warn("raft cluster has already been started")
		return nil
	}

	c.InitCluster(s.GetAllocator(), s.GetPersistOptions(), s.GetStorage(), s.GetBasicCluster())
	cluster, err := c.LoadClusterInfo()
	if err != nil {
		return err
	}
	if cluster == nil {
		return nil
	}

	c.ruleManager = placement.NewRuleManager(c.storage, c)
	if c.opt.IsPlacementRulesEnabled() {
		err = c.ruleManager.Initialize(c.opt.GetMaxReplicas(), c.opt.GetLocationLabels())
		if err != nil {
			return err
		}
	}

	c.componentManager = component.NewManager(c.storage)
	_, err = c.storage.LoadComponent(&c.componentManager)
	if err != nil {
		return err
	}

	c.replicationMode, err = replication.NewReplicationModeManager(s.GetConfig().ReplicationMode, s.GetStorage(), cluster, s)
	if err != nil {
		return err
	}

	c.coordinator = newCoordinator(c.ctx, cluster, s.GetHBStreams())
	c.regionStats = statistics.NewRegionStatistics(c.opt, c.ruleManager)
	c.limiter = NewStoreLimiter(s.GetPersistOptions())
	c.quit = make(chan struct{})

	c.wg.Add(4)
	go c.runCoordinator()
	failpoint.Inject("highFrequencyClusterJobs", func() {
		backgroundJobInterval = 100 * time.Microsecond
	})
	go c.runBackgroundJobs(backgroundJobInterval)
	go c.syncRegions()
	go c.runReplicationMode()
	c.running = true

	return nil
}

// LoadClusterInfo loads cluster related info.
func (c *RaftCluster) LoadClusterInfo() (*RaftCluster, error) {
	c.meta = &metapb.Cluster{}
	ok, err := c.storage.LoadMeta(c.meta)
	if err != nil {
		return nil, err
	}
	if !ok {
		return nil, nil
	}

	start := time.Now()
	if err := c.storage.LoadStores(c.core.PutStore); err != nil {
		return nil, err
	}
	log.Info("load stores",
		zap.Int("count", c.GetStoreCount()),
		zap.Duration("cost", time.Since(start)),
	)

	start = time.Now()

	// used to load region from kv storage to cache storage.
	if err := c.storage.LoadRegionsOnce(c.core.CheckAndPutRegion); err != nil {
		return nil, err
	}
	log.Info("load regions",
		zap.Int("count", c.core.GetRegionCount()),
		zap.Duration("cost", time.Since(start)),
	)
	for _, store := range c.GetStores() {
		c.hotStat.GetOrCreateRollingStoreStats(store.GetID())
	}
	return c, nil
}

func (c *RaftCluster) runBackgroundJobs(interval time.Duration) {
	defer logutil.LogPanic()
	defer c.wg.Done()

	ticker := time.NewTicker(interval)
	defer ticker.Stop()

	for {
		select {
		case <-c.quit:
			log.Info("metrics are reset")
			c.resetMetrics()
			log.Info("background jobs has been stopped")
			return
		case <-ticker.C:
			c.checkStores()
			c.collectMetrics()
			c.coordinator.opController.PruneHistory()
		}
	}
}

func (c *RaftCluster) runCoordinator() {
	defer logutil.LogPanic()
	defer c.wg.Done()
	defer func() {
		c.coordinator.wg.Wait()
		log.Info("coordinator has been stopped")
	}()
	c.coordinator.run()
	<-c.coordinator.ctx.Done()
	log.Info("coordinator is stopping")
}

func (c *RaftCluster) syncRegions() {
	defer logutil.LogPanic()
	defer c.wg.Done()
	c.regionSyncer.RunServer(c.changedRegionNotifier(), c.quit)
}

func (c *RaftCluster) runReplicationMode() {
	defer logutil.LogPanic()
	defer c.wg.Done()
	c.replicationMode.Run(c.quit)
}

// Stop stops the cluster.
func (c *RaftCluster) Stop() {
	c.Lock()

	if !c.running {
		c.Unlock()
		return
	}

	c.running = false
	close(c.quit)
	c.coordinator.stop()
	c.Unlock()
	c.wg.Wait()
	log.Info("raftcluster is stopped")
}

// IsRunning return if the cluster is running.
func (c *RaftCluster) IsRunning() bool {
	c.RLock()
	defer c.RUnlock()
	return c.running
}

// GetOperatorController returns the operator controller.
func (c *RaftCluster) GetOperatorController() *schedule.OperatorController {
	c.RLock()
	defer c.RUnlock()
	return c.coordinator.opController
}

// GetRegionScatter returns the region scatter.
func (c *RaftCluster) GetRegionScatter() *schedule.RegionScatterer {
	c.RLock()
	defer c.RUnlock()
	return c.coordinator.regionScatterer
}

// GetRegionSplitter returns the region splitter
func (c *RaftCluster) GetRegionSplitter() *schedule.RegionSplitter {
	c.RLock()
	defer c.RUnlock()
	return c.coordinator.regionSplitter
}

// GetHeartbeatStreams returns the heartbeat streams.
func (c *RaftCluster) GetHeartbeatStreams() *hbstream.HeartbeatStreams {
	c.RLock()
	defer c.RUnlock()
	return c.coordinator.hbStreams
}

// GetCoordinator returns the coordinator.
func (c *RaftCluster) GetCoordinator() *coordinator {
	c.RLock()
	defer c.RUnlock()
	return c.coordinator
}

// GetRegionSyncer returns the region syncer.
func (c *RaftCluster) GetRegionSyncer() *syncer.RegionSyncer {
	c.RLock()
	defer c.RUnlock()
	return c.regionSyncer
}

// GetReplicationMode returns the ReplicationMode.
func (c *RaftCluster) GetReplicationMode() *replication.ModeManager {
	c.RLock()
	defer c.RUnlock()
	return c.replicationMode
}

// GetStorage returns the storage.
func (c *RaftCluster) GetStorage() *core.Storage {
	c.RLock()
	defer c.RUnlock()
	return c.storage
}

// SetStorage set the storage for test purpose.
func (c *RaftCluster) SetStorage(s *core.Storage) {
	c.Lock()
	defer c.Unlock()
	c.storage = s
}

// GetOpts returns cluster's configuration.
func (c *RaftCluster) GetOpts() *config.PersistOptions {
	return c.opt
}

// AddSuspectRegions adds regions to suspect list.
func (c *RaftCluster) AddSuspectRegions(regionIDs ...uint64) {
	c.Lock()
	defer c.Unlock()
	for _, regionID := range regionIDs {
		c.suspectRegions.Put(regionID, nil)
	}
}

// GetSuspectRegions gets all suspect regions.
func (c *RaftCluster) GetSuspectRegions() []uint64 {
	c.RLock()
	defer c.RUnlock()
	return c.suspectRegions.GetAllID()
}

// RemoveSuspectRegion removes region from suspect list.
func (c *RaftCluster) RemoveSuspectRegion(id uint64) {
	c.Lock()
	defer c.Unlock()
	c.suspectRegions.Remove(id)
}

// AddSuspectKeyRange adds the key range with the its ruleID as the key
// The instance of each keyRange is like following format:
// [2][]byte: start key/end key
func (c *RaftCluster) AddSuspectKeyRange(start, end []byte) {
	c.Lock()
	defer c.Unlock()
	c.suspectKeyRanges.Put(keyutil.BuildKeyRangeKey(start, end), [2][]byte{start, end})
}

// PopOneSuspectKeyRange gets one suspect keyRange group.
// it would return value and true if pop success, or return empty [][2][]byte and false
// if suspectKeyRanges couldn't pop keyRange group.
func (c *RaftCluster) PopOneSuspectKeyRange() ([2][]byte, bool) {
	c.Lock()
	defer c.Unlock()
	_, value, success := c.suspectKeyRanges.Pop()
	if !success {
		return [2][]byte{}, false
	}
	v, ok := value.([2][]byte)
	if !ok {
		return [2][]byte{}, false
	}
	return v, true
}

// ClearSuspectKeyRanges clears the suspect keyRanges, only for unit test
func (c *RaftCluster) ClearSuspectKeyRanges() {
	c.Lock()
	defer c.Unlock()
	c.suspectKeyRanges.Clear()
}

// HandleStoreHeartbeat updates the store status.
func (c *RaftCluster) HandleStoreHeartbeat(stats *pdpb.StoreStats) error {
	c.Lock()
	defer c.Unlock()

	storeID := stats.GetStoreId()
	store := c.GetStore(storeID)
	if store == nil {
		return errors.Errorf("store %v not found", storeID)
	}
	newStore := store.Clone(core.SetStoreStats(stats), core.SetLastHeartbeatTS(time.Now()))
	if newStore.IsLowSpace(c.opt.GetLowSpaceRatio()) {
		log.Warn("store does not have enough disk space",
			zap.Uint64("store-id", newStore.GetID()),
			zap.Uint64("capacity", newStore.GetCapacity()),
			zap.Uint64("available", newStore.GetAvailable()))
	}
	if newStore.NeedPersist() && c.storage != nil {
		if err := c.storage.SaveStore(newStore.GetMeta()); err != nil {
			log.Error("failed to persist store", zap.Uint64("store-id", newStore.GetID()), errs.ZapError(err))
		} else {
			newStore = newStore.Clone(core.SetLastPersistTime(time.Now()))
		}
	}
	if store := c.core.GetStore(newStore.GetID()); store != nil {
		statistics.UpdateStoreHeartbeatMetrics(store)
	}
	c.core.PutStore(newStore)
	c.hotStat.Observe(newStore.GetID(), newStore.GetStoreStats())
	c.hotStat.FilterUnhealthyStore(c)
	reportInterval := stats.GetInterval()
	interval := reportInterval.GetEndTimestamp() - reportInterval.GetStartTimestamp()

	// c.limiter is nil before "start" is called
	if c.limiter != nil && c.opt.GetStoreLimitMode() == "auto" {
		c.limiter.Collect(newStore.GetStoreStats())
	}

	regionIDs := make(map[uint64]struct{}, len(stats.GetPeerStats()))
	for _, peerStat := range stats.GetPeerStats() {
		regionID := peerStat.GetRegionId()
		regionIDs[regionID] = struct{}{}
		region := c.GetRegion(regionID)
		if region == nil {
			log.Warn("discard hot peer stat for unknown region",
				zap.Uint64("region-id", regionID),
				zap.Uint64("store-id", storeID))
			continue
		}
		peer := region.GetStorePeer(storeID)
		if peer == nil {
			log.Warn("discard hot peer stat for unknown region peer",
				zap.Uint64("region-id", regionID),
				zap.Uint64("store-id", storeID))
			continue
		}
		loads := []float64{
			statistics.RegionReadBytes:  float64(peerStat.GetReadBytes()),
			statistics.RegionReadKeys:   float64(peerStat.GetReadKeys()),
			statistics.RegionWriteBytes: 0,
			statistics.RegionWriteKeys:  0,
		}
		peerInfo := core.NewPeerInfo(peer, loads, interval)
		c.hotStat.CheckReadAsync(statistics.NewCheckPeerTask(peerInfo, region))
	}
	c.hotStat.CheckReadAsync(statistics.NewCollectUnReportedPeerTask(storeID, regionIDs, interval))
	return nil
}

// processRegionHeartbeat updates the region information.
func (c *RaftCluster) processRegionHeartbeat(region *core.RegionInfo) error {
	c.RLock()
	hotStat := c.hotStat
	storage := c.storage
	coreCluster := c.core
	c.RUnlock()

	origin, err := coreCluster.PreCheckPutRegion(region)
	if err != nil {
		return err
	}
<<<<<<< HEAD
	c.hotStat.CheckWriteAsync(statistics.NewCheckExpiredItemTask(region))
	c.hotStat.CheckReadAsync(statistics.NewCheckExpiredItemTask(region))
=======

	expiredStats := hotStat.ExpiredItems(region)
	// Put expiredStats into read/write queue to update stats
	if len(expiredStats) > 0 {
		for _, stat := range expiredStats {
			item := statistics.NewExpiredStatItem(stat)
			if stat.Kind == statistics.WriteFlow {
				hotStat.CheckWriteAsync(item)
			} else {
				hotStat.CheckReadAsync(item)
			}
		}
	}
>>>>>>> b5909a72
	reportInterval := region.GetInterval()
	interval := reportInterval.GetEndTimestamp() - reportInterval.GetStartTimestamp()
	for _, peer := range region.GetPeers() {
		peerInfo := core.NewPeerInfo(peer, region.GetWriteLoads(), interval)
<<<<<<< HEAD
		c.hotStat.CheckWriteAsync(statistics.NewCheckPeerTask(peerInfo, region))
=======
		item := statistics.NewPeerInfoItem(peerInfo, region)
		hotStat.CheckWriteAsync(item)
>>>>>>> b5909a72
	}

	// Save to storage if meta is updated.
	// Save to cache if meta or leader is updated, or contains any down/pending peer.
	// Mark isNew if the region in cache does not have leader.
	var saveKV, saveCache, isNew, needSync bool
	if origin == nil {
		log.Debug("insert new region",
			zap.Uint64("region-id", region.GetID()),
			logutil.ZapRedactStringer("meta-region", core.RegionToHexMeta(region.GetMeta())))
		saveKV, saveCache, isNew = true, true, true
	} else {
		r := region.GetRegionEpoch()
		o := origin.GetRegionEpoch()
		if r.GetVersion() > o.GetVersion() {
			log.Info("region Version changed",
				zap.Uint64("region-id", region.GetID()),
				logutil.ZapRedactString("detail", core.DiffRegionKeyInfo(origin, region)),
				zap.Uint64("old-version", o.GetVersion()),
				zap.Uint64("new-version", r.GetVersion()),
			)
			saveKV, saveCache = true, true
		}
		if r.GetConfVer() > o.GetConfVer() {
			log.Info("region ConfVer changed",
				zap.Uint64("region-id", region.GetID()),
				zap.String("detail", core.DiffRegionPeersInfo(origin, region)),
				zap.Uint64("old-confver", o.GetConfVer()),
				zap.Uint64("new-confver", r.GetConfVer()),
			)
			saveKV, saveCache = true, true
		}
		if region.GetLeader().GetId() != origin.GetLeader().GetId() {
			if origin.GetLeader().GetId() == 0 {
				isNew = true
			} else {
				log.Info("leader changed",
					zap.Uint64("region-id", region.GetID()),
					zap.Uint64("from", origin.GetLeader().GetStoreId()),
					zap.Uint64("to", region.GetLeader().GetStoreId()),
				)
			}
			saveCache, needSync = true, true
		}
		if !core.SortedPeersStatsEqual(region.GetDownPeers(), origin.GetDownPeers()) {
			log.Debug("down-peers changed", zap.Uint64("region-id", region.GetID()))
			saveCache, needSync = true, true
		}
		if !core.SortedPeersEqual(region.GetPendingPeers(), origin.GetPendingPeers()) {
			log.Debug("pending-peers changed", zap.Uint64("region-id", region.GetID()))
			saveCache, needSync = true, true
		}
		if len(region.GetPeers()) != len(origin.GetPeers()) {
			saveKV, saveCache = true, true
		}

		if region.GetApproximateSize() != origin.GetApproximateSize() ||
			region.GetApproximateKeys() != origin.GetApproximateKeys() {
			saveCache = true
		}
		// Once flow has changed, will update the cache.
		// Because keys and bytes are strongly related, only bytes are judged.
		if region.GetRoundBytesWritten() != origin.GetRoundBytesWritten() ||
			region.GetRoundBytesRead() != origin.GetRoundBytesRead() {
			saveCache, needSync = true, true
		}

		if region.GetReplicationStatus().GetState() != replication_modepb.RegionReplicationState_UNKNOWN &&
			(region.GetReplicationStatus().GetState() != origin.GetReplicationStatus().GetState() ||
				region.GetReplicationStatus().GetStateId() != origin.GetReplicationStatus().GetStateId()) {
			saveCache = true
		}
	}

	if !saveKV && !saveCache && !isNew {
		return nil
	}

	failpoint.Inject("concurrentRegionHeartbeat", func() {
		time.Sleep(500 * time.Millisecond)
	})

	var overlaps []*core.RegionInfo
	c.Lock()
	if saveCache {
		// To prevent a concurrent heartbeat of another region from overriding the up-to-date region info by a stale one,
		// check its validation again here.
		//
		// However it can't solve the race condition of concurrent heartbeats from the same region.
		if _, err := c.core.PreCheckPutRegion(region); err != nil {
			c.Unlock()
			return err
		}
		overlaps = c.core.PutRegion(region)
		for _, item := range overlaps {
			if c.regionStats != nil {
				c.regionStats.ClearDefunctRegion(item.GetID())
			}
			c.labelLevelStats.ClearDefunctRegion(item.GetID())
		}

		// Update related stores.
		storeMap := make(map[uint64]struct{})
		for _, p := range region.GetPeers() {
			storeMap[p.GetStoreId()] = struct{}{}
		}
		if origin != nil {
			for _, p := range origin.GetPeers() {
				storeMap[p.GetStoreId()] = struct{}{}
			}
		}
		for key := range storeMap {
			c.updateStoreStatusLocked(key)
		}
		regionEventCounter.WithLabelValues("update_cache").Inc()
	}

	if isNew {
		c.prepareChecker.collect(region)
	}

	if c.regionStats != nil {
		c.regionStats.Observe(region, c.getRegionStoresLocked(region))
	}

	changedRegions := c.changedRegions

	c.Unlock()

	if storage != nil {
		// If there are concurrent heartbeats from the same region, the last write will win even if
		// writes to storage in the critical area. So don't use mutex to protect it.
		// Not successfully saved to storage is not fatal, it only leads to longer warm-up
		// after restart. Here we only log the error then go on updating cache.
		for _, item := range overlaps {
			if err := storage.DeleteRegion(item.GetMeta()); err != nil {
				log.Error("failed to delete region from storage",
					zap.Uint64("region-id", item.GetID()),
					logutil.ZapRedactStringer("region-meta", core.RegionToHexMeta(item.GetMeta())),
					errs.ZapError(err))
			}
		}
		if saveKV {
			if err := storage.SaveRegion(region.GetMeta()); err != nil {
				log.Error("failed to save region to storage",
					zap.Uint64("region-id", region.GetID()),
					logutil.ZapRedactStringer("region-meta", core.RegionToHexMeta(region.GetMeta())),
					errs.ZapError(err))
			}
			regionEventCounter.WithLabelValues("update_kv").Inc()
		}
	}

	if saveKV || needSync {
		select {
		case changedRegions <- region:
		default:
		}
	}

	return nil
}

func (c *RaftCluster) updateStoreStatusLocked(id uint64) {
	leaderCount := c.core.GetStoreLeaderCount(id)
	regionCount := c.core.GetStoreRegionCount(id)
	pendingPeerCount := c.core.GetStorePendingPeerCount(id)
	leaderRegionSize := c.core.GetStoreLeaderRegionSize(id)
	regionSize := c.core.GetStoreRegionSize(id)
	c.core.UpdateStoreStatus(id, leaderCount, regionCount, pendingPeerCount, leaderRegionSize, regionSize)
}

//nolint:unused
func (c *RaftCluster) getClusterID() uint64 {
	c.RLock()
	defer c.RUnlock()
	return c.meta.GetId()
}

func (c *RaftCluster) putMetaLocked(meta *metapb.Cluster) error {
	if c.storage != nil {
		if err := c.storage.SaveMeta(meta); err != nil {
			return err
		}
	}
	c.meta = meta
	return nil
}

// GetRegionByKey gets regionInfo by region key from cluster.
func (c *RaftCluster) GetRegionByKey(regionKey []byte) *core.RegionInfo {
	return c.core.SearchRegion(regionKey)
}

// GetPrevRegionByKey gets previous region and leader peer by the region key from cluster.
func (c *RaftCluster) GetPrevRegionByKey(regionKey []byte) *core.RegionInfo {
	return c.core.SearchPrevRegion(regionKey)
}

// ScanRegions scans region with start key, until the region contains endKey, or
// total number greater than limit.
func (c *RaftCluster) ScanRegions(startKey, endKey []byte, limit int) []*core.RegionInfo {
	return c.core.ScanRange(startKey, endKey, limit)
}

// GetRegion searches for a region by ID.
func (c *RaftCluster) GetRegion(regionID uint64) *core.RegionInfo {
	return c.core.GetRegion(regionID)
}

// GetMetaRegions gets regions from cluster.
func (c *RaftCluster) GetMetaRegions() []*metapb.Region {
	return c.core.GetMetaRegions()
}

// GetRegions returns all regions' information in detail.
func (c *RaftCluster) GetRegions() []*core.RegionInfo {
	return c.core.GetRegions()
}

// GetRegionCount returns total count of regions
func (c *RaftCluster) GetRegionCount() int {
	return c.core.GetRegionCount()
}

// GetStoreRegions returns all regions' information with a given storeID.
func (c *RaftCluster) GetStoreRegions(storeID uint64) []*core.RegionInfo {
	return c.core.GetStoreRegions(storeID)
}

// RandLeaderRegion returns a random region that has leader on the store.
func (c *RaftCluster) RandLeaderRegion(storeID uint64, ranges []core.KeyRange, opts ...core.RegionOption) *core.RegionInfo {
	return c.core.RandLeaderRegion(storeID, ranges, opts...)
}

// RandFollowerRegion returns a random region that has a follower on the store.
func (c *RaftCluster) RandFollowerRegion(storeID uint64, ranges []core.KeyRange, opts ...core.RegionOption) *core.RegionInfo {
	return c.core.RandFollowerRegion(storeID, ranges, opts...)
}

// RandPendingRegion returns a random region that has a pending peer on the store.
func (c *RaftCluster) RandPendingRegion(storeID uint64, ranges []core.KeyRange, opts ...core.RegionOption) *core.RegionInfo {
	return c.core.RandPendingRegion(storeID, ranges, opts...)
}

// RandLearnerRegion returns a random region that has a learner peer on the store.
func (c *RaftCluster) RandLearnerRegion(storeID uint64, ranges []core.KeyRange, opts ...core.RegionOption) *core.RegionInfo {
	return c.core.RandLearnerRegion(storeID, ranges, opts...)
}

// GetLeaderStore returns all stores that contains the region's leader peer.
func (c *RaftCluster) GetLeaderStore(region *core.RegionInfo) *core.StoreInfo {
	return c.core.GetLeaderStore(region)
}

// GetFollowerStores returns all stores that contains the region's follower peer.
func (c *RaftCluster) GetFollowerStores(region *core.RegionInfo) []*core.StoreInfo {
	return c.core.GetFollowerStores(region)
}

// GetRegionStores returns all stores that contains the region's peer.
func (c *RaftCluster) GetRegionStores(region *core.RegionInfo) []*core.StoreInfo {
	return c.core.GetRegionStores(region)
}

// GetStoreCount returns the count of stores.
func (c *RaftCluster) GetStoreCount() int {
	return c.core.GetStoreCount()
}

// GetStoreRegionCount returns the number of regions for a given store.
func (c *RaftCluster) GetStoreRegionCount(storeID uint64) int {
	return c.core.GetStoreRegionCount(storeID)
}

// GetAverageRegionSize returns the average region approximate size.
func (c *RaftCluster) GetAverageRegionSize() int64 {
	return c.core.GetAverageRegionSize()
}

// GetRegionStats returns region statistics from cluster.
func (c *RaftCluster) GetRegionStats(startKey, endKey []byte) *statistics.RegionStats {
	c.RLock()
	defer c.RUnlock()
	return statistics.GetRegionStats(c.core.ScanRange(startKey, endKey, -1))
}

// GetStoresStats returns stores' statistics from cluster.
// And it will be unnecessary to filter unhealthy store, because it has been solved in process heartbeat
func (c *RaftCluster) GetStoresStats() *statistics.StoresStats {
	c.RLock()
	defer c.RUnlock()
	return c.hotStat.StoresStats
}

// DropCacheRegion removes a region from the cache.
func (c *RaftCluster) DropCacheRegion(id uint64) {
	c.RLock()
	defer c.RUnlock()
	if region := c.GetRegion(id); region != nil {
		c.core.RemoveRegion(region)
	}
}

// GetCacheCluster gets the cached cluster.
func (c *RaftCluster) GetCacheCluster() *core.BasicCluster {
	c.RLock()
	defer c.RUnlock()
	return c.core
}

// GetMetaStores gets stores from cluster.
func (c *RaftCluster) GetMetaStores() []*metapb.Store {
	return c.core.GetMetaStores()
}

// GetStores returns all stores in the cluster.
func (c *RaftCluster) GetStores() []*core.StoreInfo {
	return c.core.GetStores()
}

// GetStore gets store from cluster.
func (c *RaftCluster) GetStore(storeID uint64) *core.StoreInfo {
	return c.core.GetStore(storeID)
}

// IsRegionHot checks if a region is in hot state.
func (c *RaftCluster) IsRegionHot(region *core.RegionInfo) bool {
	c.RLock()
	defer c.RUnlock()
	return c.hotStat.IsRegionHot(region, c.opt.GetHotRegionCacheHitsThreshold())
}

// GetAdjacentRegions returns regions' information that are adjacent with the specific region ID.
func (c *RaftCluster) GetAdjacentRegions(region *core.RegionInfo) (*core.RegionInfo, *core.RegionInfo) {
	return c.core.GetAdjacentRegions(region)
}

// UpdateStoreLabels updates a store's location labels
// If 'force' is true, then update the store's labels forcibly.
func (c *RaftCluster) UpdateStoreLabels(storeID uint64, labels []*metapb.StoreLabel, force bool) error {
	store := c.GetStore(storeID)
	if store == nil {
		return errors.Errorf("invalid store ID %d, not found", storeID)
	}
	newStore := proto.Clone(store.GetMeta()).(*metapb.Store)
	newStore.Labels = labels
	// PutStore will perform label merge.
	return c.putStoreImpl(newStore, force)
}

// PutStore puts a store.
func (c *RaftCluster) PutStore(store *metapb.Store) error {
	if err := c.putStoreImpl(store, false); err != nil {
		return err
	}
	c.OnStoreVersionChange()
	c.AddStoreLimit(store)
	return nil
}

// putStoreImpl puts a store.
// If 'force' is true, then overwrite the store's labels.
func (c *RaftCluster) putStoreImpl(store *metapb.Store, force bool) error {
	c.Lock()
	defer c.Unlock()

	if store.GetId() == 0 {
		return errors.Errorf("invalid put store %v", store)
	}

	if err := c.checkStoreVersion(store); err != nil {
		return err
	}

	// Store address can not be the same as other stores.
	for _, s := range c.GetStores() {
		// It's OK to start a new store on the same address if the old store has been removed or physically destroyed.
		if s.IsTombstone() || s.IsPhysicallyDestroyed() {
			continue
		}
		if s.GetID() != store.GetId() && s.GetAddress() == store.GetAddress() {
			return errors.Errorf("duplicated store address: %v, already registered by %v", store, s.GetMeta())
		}
	}

	s := c.GetStore(store.GetId())
	if s == nil {
		// Add a new store.
		s = core.NewStoreInfo(store)
	} else {
		// Use the given labels to update the store.
		labels := store.GetLabels()
		if !force {
			// If 'force' isn't set, the given labels will merge into those labels which already existed in the store.
			labels = s.MergeLabels(labels)
		}
		// Update an existed store.
		s = s.Clone(
			core.SetStoreAddress(store.Address, store.StatusAddress, store.PeerAddress),
			core.SetStoreVersion(store.GitHash, store.Version),
			core.SetStoreLabels(labels),
			core.SetStoreStartTime(store.StartTimestamp),
			core.SetStoreDeployPath(store.DeployPath),
		)
	}
	if err := c.checkStoreLabels(s); err != nil {
		return err
	}
	return c.putStoreLocked(s)
}

func (c *RaftCluster) checkStoreVersion(store *metapb.Store) error {
	v, err := versioninfo.ParseVersion(store.GetVersion())
	if err != nil {
		return errors.Errorf("invalid put store %v, error: %s", store, err)
	}
	clusterVersion := *c.opt.GetClusterVersion()
	if !versioninfo.IsCompatible(clusterVersion, *v) {
		return errors.Errorf("version should compatible with version  %s, got %s", clusterVersion, v)
	}
	return nil
}

func (c *RaftCluster) checkStoreLabels(s *core.StoreInfo) error {
	keysSet := make(map[string]struct{})
	for _, k := range c.opt.GetLocationLabels() {
		keysSet[k] = struct{}{}
		if v := s.GetLabelValue(k); len(v) == 0 {
			log.Warn("label configuration is incorrect",
				zap.Stringer("store", s.GetMeta()),
				zap.String("label-key", k))
			if c.opt.GetStrictlyMatchLabel() {
				return errors.Errorf("label configuration is incorrect, need to specify the key: %s ", k)
			}
		}
	}
	for _, label := range s.GetLabels() {
		key := label.GetKey()
		if _, ok := keysSet[key]; !ok {
			log.Warn("not found the key match with the store label",
				zap.Stringer("store", s.GetMeta()),
				zap.String("label-key", key))
			if c.opt.GetStrictlyMatchLabel() {
				return errors.Errorf("key matching the label was not found in the PD, store label key: %s ", key)
			}
		}
	}
	return nil
}

// RemoveStore marks a store as offline in cluster.
// State transition: Up -> Offline.
func (c *RaftCluster) RemoveStore(storeID uint64, physicallyDestroyed bool) error {
	c.Lock()
	defer c.Unlock()

	store := c.GetStore(storeID)
	if store == nil {
		return errs.ErrStoreNotFound.FastGenByArgs(storeID)
	}

	// Remove an offline store should be OK, nothing to do.
	if store.IsOffline() && store.IsPhysicallyDestroyed() == physicallyDestroyed {
		return nil
	}

	if store.IsTombstone() {
		return errs.ErrStoreTombstone.FastGenByArgs(storeID)
	}

	if store.IsPhysicallyDestroyed() {
		return errs.ErrStoreDestroyed.FastGenByArgs(storeID)
	}

	newStore := store.Clone(core.OfflineStore(physicallyDestroyed))
	log.Warn("store has been offline",
		zap.Uint64("store-id", newStore.GetID()),
		zap.String("store-address", newStore.GetAddress()),
		zap.Bool("physically-destroyed", newStore.IsPhysicallyDestroyed()))
	err := c.putStoreLocked(newStore)
	if err == nil {
		// TODO: if the persist operation encounters error, the "Unlimited" will be rollback.
		// And considering the store state has changed, RemoveStore is actually successful.
		_ = c.SetStoreLimit(storeID, storelimit.RemovePeer, storelimit.Unlimited)
	}
	return err
}

// buryStore marks a store as tombstone in cluster.
// The store should be empty before calling this func
// State transition: Offline -> Tombstone.
func (c *RaftCluster) buryStore(storeID uint64) error {
	c.Lock()
	defer c.Unlock()

	store := c.GetStore(storeID)
	if store == nil {
		return errs.ErrStoreNotFound.FastGenByArgs(storeID)
	}

	// Bury a tombstone store should be OK, nothing to do.
	if store.IsTombstone() {
		return nil
	}

	if store.IsUp() {
		return errs.ErrStoreIsUp.FastGenByArgs()
	}

	newStore := store.Clone(core.TombstoneStore())
	log.Warn("store has been Tombstone",
		zap.Uint64("store-id", newStore.GetID()),
		zap.String("store-address", newStore.GetAddress()),
		zap.String("state", store.GetState().String()),
		zap.Bool("physically-destroyed", store.IsPhysicallyDestroyed()))
	err := c.putStoreLocked(newStore)
	c.onStoreVersionChangeLocked()
	if err == nil {
		// clean up the residual information.
		c.RemoveStoreLimit(storeID)
		c.hotStat.RemoveRollingStoreStats(storeID)
	}
	return err
}

// PauseLeaderTransfer prevents the store from been selected as source or
// target store of TransferLeader.
func (c *RaftCluster) PauseLeaderTransfer(storeID uint64) error {
	return c.core.PauseLeaderTransfer(storeID)
}

// ResumeLeaderTransfer cleans a store's pause state. The store can be selected
// as source or target of TransferLeader again.
func (c *RaftCluster) ResumeLeaderTransfer(storeID uint64) {
	c.core.ResumeLeaderTransfer(storeID)
}

// AttachAvailableFunc attaches an available function to a specific store.
func (c *RaftCluster) AttachAvailableFunc(storeID uint64, limitType storelimit.Type, f func() bool) {
	c.core.AttachAvailableFunc(storeID, limitType, f)
}

// UpStore up a store from offline
func (c *RaftCluster) UpStore(storeID uint64) error {
	c.Lock()
	defer c.Unlock()
	store := c.GetStore(storeID)
	if store == nil {
		return errs.ErrStoreNotFound.FastGenByArgs(storeID)
	}

	if store.IsTombstone() {
		return errs.ErrStoreTombstone.FastGenByArgs(storeID)
	}

	if store.IsPhysicallyDestroyed() {
		return errs.ErrStoreDestroyed.FastGenByArgs(storeID)
	}

	if store.IsUp() {
		return nil
	}

	newStore := store.Clone(core.UpStore())
	log.Warn("store has been up",
		zap.Uint64("store-id", storeID),
		zap.String("store-address", newStore.GetAddress()))
	return c.putStoreLocked(newStore)
}

// SetStoreWeight sets up a store's leader/region balance weight.
func (c *RaftCluster) SetStoreWeight(storeID uint64, leaderWeight, regionWeight float64) error {
	c.Lock()
	defer c.Unlock()

	store := c.GetStore(storeID)
	if store == nil {
		return errs.ErrStoreNotFound.FastGenByArgs(storeID)
	}

	if err := c.storage.SaveStoreWeight(storeID, leaderWeight, regionWeight); err != nil {
		return err
	}

	newStore := store.Clone(
		core.SetLeaderWeight(leaderWeight),
		core.SetRegionWeight(regionWeight),
	)

	return c.putStoreLocked(newStore)
}

func (c *RaftCluster) putStoreLocked(store *core.StoreInfo) error {
	if c.storage != nil {
		if err := c.storage.SaveStore(store.GetMeta()); err != nil {
			return err
		}
	}
	c.core.PutStore(store)
	c.hotStat.GetOrCreateRollingStoreStats(store.GetID())
	return nil
}

func (c *RaftCluster) checkStores() {
	var offlineStores []*metapb.Store
	var upStoreCount int
	stores := c.GetStores()
	for _, store := range stores {
		// the store has already been tombstone
		if store.IsTombstone() {
			continue
		}

		if store.IsUp() {
			if !store.IsLowSpace(c.opt.GetLowSpaceRatio()) {
				upStoreCount++
			}
			continue
		}

		offlineStore := store.GetMeta()
		// If the store is empty, it can be buried.
		regionCount := c.core.GetStoreRegionCount(offlineStore.GetId())
		if regionCount == 0 {
			if err := c.buryStore(offlineStore.GetId()); err != nil {
				log.Error("bury store failed",
					zap.Stringer("store", offlineStore),
					errs.ZapError(err))
			}
		} else {
			offlineStores = append(offlineStores, offlineStore)
		}
	}

	if len(offlineStores) == 0 {
		return
	}

	// When placement rules feature is enabled. It is hard to determine required replica count precisely.
	if !c.opt.IsPlacementRulesEnabled() && upStoreCount < c.opt.GetMaxReplicas() {
		for _, offlineStore := range offlineStores {
			log.Warn("store may not turn into Tombstone, there are no extra up store has enough space to accommodate the extra replica", zap.Stringer("store", offlineStore))
		}
	}
}

// RemoveTombStoneRecords removes the tombStone Records.
func (c *RaftCluster) RemoveTombStoneRecords() error {
	c.Lock()
	defer c.Unlock()

	for _, store := range c.GetStores() {
		if store.IsTombstone() {
			if store.GetRegionCount() > 0 {
				log.Warn("skip removing tombstone", zap.Stringer("store", store.GetMeta()))
				continue
			}
			// the store has already been tombstone
			err := c.deleteStoreLocked(store)
			if err != nil {
				log.Error("delete store failed",
					zap.Stringer("store", store.GetMeta()),
					errs.ZapError(err))
				return err
			}
			c.RemoveStoreLimit(store.GetID())
			log.Info("delete store succeeded",
				zap.Stringer("store", store.GetMeta()))
		}
	}
	return nil
}

func (c *RaftCluster) deleteStoreLocked(store *core.StoreInfo) error {
	if c.storage != nil {
		if err := c.storage.DeleteStore(store.GetMeta()); err != nil {
			return err
		}
	}
	c.core.DeleteStore(store)
	return nil
}

func (c *RaftCluster) collectMetrics() {
	statsMap := statistics.NewStoreStatisticsMap(c.opt)
	stores := c.GetStores()
	for _, s := range stores {
		statsMap.Observe(s, c.hotStat.StoresStats)
	}
	statsMap.Collect()

	c.coordinator.collectSchedulerMetrics()
	c.coordinator.collectHotSpotMetrics()
	c.collectClusterMetrics()
	c.collectHealthStatus()
}

func (c *RaftCluster) resetMetrics() {
	statsMap := statistics.NewStoreStatisticsMap(c.opt)
	statsMap.Reset()

	c.coordinator.resetSchedulerMetrics()
	c.coordinator.resetHotSpotMetrics()
	c.resetClusterMetrics()
	c.resetHealthStatus()
}

func (c *RaftCluster) collectClusterMetrics() {
	c.RLock()
	defer c.RUnlock()
	if c.regionStats == nil {
		return
	}
	c.regionStats.Collect()
	c.labelLevelStats.Collect()
	// collect hot cache metrics
	c.hotStat.CollectMetrics()
}

func (c *RaftCluster) resetClusterMetrics() {
	c.RLock()
	defer c.RUnlock()
	if c.regionStats == nil {
		return
	}
	c.regionStats.Reset()
	c.labelLevelStats.Reset()
	// reset hot cache metrics
	c.hotStat.ResetMetrics()
}

func (c *RaftCluster) collectHealthStatus() {
	members, err := GetMembers(c.etcdClient)
	if err != nil {
		log.Error("get members error", errs.ZapError(err))
	}
	healthy := CheckHealth(c.httpClient, members)
	for _, member := range members {
		var v float64
		if _, ok := healthy[member.GetMemberId()]; ok {
			v = 1
		}
		healthStatusGauge.WithLabelValues(member.GetName()).Set(v)
	}
}

func (c *RaftCluster) resetHealthStatus() {
	healthStatusGauge.Reset()
}

// GetRegionStatsByType gets the status of the region by types.
func (c *RaftCluster) GetRegionStatsByType(typ statistics.RegionStatisticType) []*core.RegionInfo {
	c.RLock()
	defer c.RUnlock()
	if c.regionStats == nil {
		return nil
	}
	return c.regionStats.GetRegionStatsByType(typ)
}

// GetOfflineRegionStatsByType gets the status of the offline region by types.
func (c *RaftCluster) GetOfflineRegionStatsByType(typ statistics.RegionStatisticType) []*core.RegionInfo {
	c.RLock()
	defer c.RUnlock()
	if c.regionStats == nil {
		return nil
	}
	return c.regionStats.GetOfflineRegionStatsByType(typ)
}

func (c *RaftCluster) updateRegionsLabelLevelStats(regions []*core.RegionInfo) {
	c.Lock()
	defer c.Unlock()
	for _, region := range regions {
		c.labelLevelStats.Observe(region, c.getRegionStoresLocked(region), c.opt.GetLocationLabels())
	}
}

func (c *RaftCluster) getRegionStoresLocked(region *core.RegionInfo) []*core.StoreInfo {
	stores := make([]*core.StoreInfo, 0, len(region.GetPeers()))
	for _, p := range region.GetPeers() {
		if store := c.core.GetStore(p.StoreId); store != nil {
			stores = append(stores, store)
		}
	}
	return stores
}

// AllocID allocs ID.
func (c *RaftCluster) AllocID() (uint64, error) {
	return c.id.Alloc()
}

// OnStoreVersionChange changes the version of the cluster when needed.
func (c *RaftCluster) OnStoreVersionChange() {
	c.RLock()
	defer c.RUnlock()
	c.onStoreVersionChangeLocked()
}

func (c *RaftCluster) onStoreVersionChangeLocked() {
	var minVersion *semver.Version
	stores := c.GetStores()
	for _, s := range stores {
		if s.IsTombstone() {
			continue
		}
		v := versioninfo.MustParseVersion(s.GetVersion())

		if minVersion == nil || v.LessThan(*minVersion) {
			minVersion = v
		}
	}
	clusterVersion := c.opt.GetClusterVersion()
	// If the cluster version of PD is less than the minimum version of all stores,
	// it will update the cluster version.
	failpoint.Inject("versionChangeConcurrency", func() {
		time.Sleep(500 * time.Millisecond)
	})

	if minVersion != nil && clusterVersion.LessThan(*minVersion) {
		if !c.opt.CASClusterVersion(clusterVersion, minVersion) {
			log.Error("cluster version changed by API at the same time")
		}
		err := c.opt.Persist(c.storage)
		if err != nil {
			log.Error("persist cluster version meet error", errs.ZapError(err))
		}
		log.Info("cluster version changed",
			zap.Stringer("old-cluster-version", clusterVersion),
			zap.Stringer("new-cluster-version", minVersion))
	}
}

func (c *RaftCluster) changedRegionNotifier() <-chan *core.RegionInfo {
	return c.changedRegions
}

// IsFeatureSupported checks if the feature is supported by current cluster.
func (c *RaftCluster) IsFeatureSupported(f versioninfo.Feature) bool {
	clusterVersion := *c.opt.GetClusterVersion()
	minSupportVersion := *versioninfo.MinSupportedVersion(f)
	// For features before version 5.0 (such as BatchSplit), strict version checks are performed according to the
	// original logic. But according to Semantic Versioning, specify a version MAJOR.MINOR.PATCH, PATCH is used when you
	// make backwards compatible bug fixes. In version 5.0 and later, we need to strictly comply.
	if versioninfo.IsCompatible(minSupportVersion, *versioninfo.MinSupportedVersion(versioninfo.Version4_0)) {
		return !clusterVersion.LessThan(minSupportVersion)
	}
	return versioninfo.IsCompatible(minSupportVersion, clusterVersion)
}

// GetConfig gets config from cluster.
func (c *RaftCluster) GetConfig() *metapb.Cluster {
	c.RLock()
	defer c.RUnlock()
	return proto.Clone(c.meta).(*metapb.Cluster)
}

// PutConfig puts config into cluster.
func (c *RaftCluster) PutConfig(meta *metapb.Cluster) error {
	c.Lock()
	defer c.Unlock()
	if meta.GetId() != c.clusterID {
		return errors.Errorf("invalid cluster %v, mismatch cluster id %d", meta, c.clusterID)
	}
	return c.putMetaLocked(proto.Clone(meta).(*metapb.Cluster))
}

// GetMergeChecker returns merge checker.
func (c *RaftCluster) GetMergeChecker() *checker.MergeChecker {
	c.RLock()
	defer c.RUnlock()
	return c.coordinator.checkers.GetMergeChecker()
}

// GetComponentManager returns component manager.
func (c *RaftCluster) GetComponentManager() *component.Manager {
	c.RLock()
	defer c.RUnlock()
	return c.componentManager
}

// isPrepared if the cluster information is collected
func (c *RaftCluster) isPrepared() bool {
	c.RLock()
	defer c.RUnlock()
	return c.prepareChecker.check(c)
}

// GetStoresLoads returns load stats of all stores.
func (c *RaftCluster) GetStoresLoads() map[uint64][]float64 {
	c.RLock()
	defer c.RUnlock()
	return c.hotStat.GetStoresLoads()
}

// RegionReadStats returns hot region's read stats.
// The result only includes peers that are hot enough.
// RegionStats is a thread-safe method
func (c *RaftCluster) RegionReadStats() map[uint64][]*statistics.HotPeerStat {
	// As read stats are reported by store heartbeat, the threshold needs to be adjusted.
	threshold := c.GetOpts().GetHotRegionCacheHitsThreshold() *
		(statistics.RegionHeartBeatReportInterval / statistics.StoreHeartBeatReportInterval)
	return c.hotStat.RegionStats(statistics.ReadFlow, threshold)
}

// RegionWriteStats returns hot region's write stats.
// The result only includes peers that are hot enough.
func (c *RaftCluster) RegionWriteStats() map[uint64][]*statistics.HotPeerStat {
	// RegionStats is a thread-safe method
	return c.hotStat.RegionStats(statistics.WriteFlow, c.GetOpts().GetHotRegionCacheHitsThreshold())
}

// TODO: remove me.
// only used in test.
//nolint:unused
func (c *RaftCluster) putRegion(region *core.RegionInfo) error {
	c.Lock()
	defer c.Unlock()
	if c.storage != nil {
		if err := c.storage.SaveRegion(region.GetMeta()); err != nil {
			return err
		}
	}
	c.core.PutRegion(region)
	return nil
}

// GetRuleManager returns the rule manager reference.
func (c *RaftCluster) GetRuleManager() *placement.RuleManager {
	c.RLock()
	defer c.RUnlock()
	return c.ruleManager
}

// FitRegion tries to fit the region with placement rules.
func (c *RaftCluster) FitRegion(region *core.RegionInfo) *placement.RegionFit {
	return c.GetRuleManager().FitRegion(c, region)
}

type prepareChecker struct {
	reactiveRegions map[uint64]int
	start           time.Time
	sum             int
	isPrepared      bool
}

func newPrepareChecker() *prepareChecker {
	return &prepareChecker{
		start:           time.Now(),
		reactiveRegions: make(map[uint64]int),
	}
}

// Before starting up the scheduler, we need to take the proportion of the regions on each store into consideration.
func (checker *prepareChecker) check(c *RaftCluster) bool {
	if checker.isPrepared || time.Since(checker.start) > collectTimeout {
		return true
	}
	// The number of active regions should be more than total region of all stores * collectFactor
	if float64(c.core.GetRegionCount())*collectFactor > float64(checker.sum) {
		return false
	}
	for _, store := range c.GetStores() {
		if !store.IsUp() {
			continue
		}
		storeID := store.GetID()
		// For each store, the number of active regions should be more than total region of the store * collectFactor
		if float64(c.core.GetStoreRegionCount(storeID))*collectFactor > float64(checker.reactiveRegions[storeID]) {
			return false
		}
	}
	checker.isPrepared = true
	return true
}

func (checker *prepareChecker) collect(region *core.RegionInfo) {
	for _, p := range region.GetPeers() {
		checker.reactiveRegions[p.GetStoreId()]++
	}
	checker.sum++
}

// GetHotWriteRegions gets hot write regions' info.
func (c *RaftCluster) GetHotWriteRegions() *statistics.StoreHotPeersInfos {
	c.RLock()
	co := c.coordinator
	c.RUnlock()
	return co.getHotWriteRegions()
}

// GetHotReadRegions gets hot read regions' info.
func (c *RaftCluster) GetHotReadRegions() *statistics.StoreHotPeersInfos {
	c.RLock()
	co := c.coordinator
	c.RUnlock()
	return co.getHotReadRegions()
}

// GetSchedulers gets all schedulers.
func (c *RaftCluster) GetSchedulers() []string {
	c.RLock()
	defer c.RUnlock()
	return c.coordinator.getSchedulers()
}

// GetSchedulerHandlers gets all scheduler handlers.
func (c *RaftCluster) GetSchedulerHandlers() map[string]http.Handler {
	c.RLock()
	defer c.RUnlock()
	return c.coordinator.getSchedulerHandlers()
}

// AddScheduler adds a scheduler.
func (c *RaftCluster) AddScheduler(scheduler schedule.Scheduler, args ...string) error {
	c.Lock()
	defer c.Unlock()
	return c.coordinator.addScheduler(scheduler, args...)
}

// RemoveScheduler removes a scheduler.
func (c *RaftCluster) RemoveScheduler(name string) error {
	c.Lock()
	defer c.Unlock()
	return c.coordinator.removeScheduler(name)
}

// PauseOrResumeScheduler pauses or resumes a scheduler.
func (c *RaftCluster) PauseOrResumeScheduler(name string, t int64) error {
	c.RLock()
	defer c.RUnlock()
	return c.coordinator.pauseOrResumeScheduler(name, t)
}

// IsSchedulerPaused checks if a scheduler is paused.
func (c *RaftCluster) IsSchedulerPaused(name string) (bool, error) {
	c.RLock()
	defer c.RUnlock()
	return c.coordinator.isSchedulerPaused(name)
}

// IsSchedulerDisabled checks if a scheduler is disabled.
func (c *RaftCluster) IsSchedulerDisabled(name string) (bool, error) {
	c.RLock()
	defer c.RUnlock()
	return c.coordinator.isSchedulerDisabled(name)
}

// GetStoreLimiter returns the dynamic adjusting limiter
func (c *RaftCluster) GetStoreLimiter() *StoreLimiter {
	return c.limiter
}

// GetStoreLimitByType returns the store limit for a given store ID and type.
func (c *RaftCluster) GetStoreLimitByType(storeID uint64, typ storelimit.Type) float64 {
	return c.opt.GetStoreLimitByType(storeID, typ)
}

// GetAllStoresLimit returns all store limit
func (c *RaftCluster) GetAllStoresLimit() map[uint64]config.StoreLimitConfig {
	return c.opt.GetAllStoresLimit()
}

// AddStoreLimit add a store limit for a given store ID.
func (c *RaftCluster) AddStoreLimit(store *metapb.Store) {
	storeID := store.GetId()
	cfg := c.opt.GetScheduleConfig().Clone()
	if _, ok := cfg.StoreLimit[storeID]; ok {
		return
	}

	sc := config.StoreLimitConfig{
		AddPeer:    config.DefaultStoreLimit.GetDefaultStoreLimit(storelimit.AddPeer),
		RemovePeer: config.DefaultStoreLimit.GetDefaultStoreLimit(storelimit.RemovePeer),
	}
	if core.IsTiFlashStore(store) {
		sc = config.StoreLimitConfig{
			AddPeer:    config.DefaultTiFlashStoreLimit.GetDefaultStoreLimit(storelimit.AddPeer),
			RemovePeer: config.DefaultTiFlashStoreLimit.GetDefaultStoreLimit(storelimit.RemovePeer),
		}
	}

	cfg.StoreLimit[storeID] = sc
	c.opt.SetScheduleConfig(cfg)
	var err error
	for i := 0; i < persistLimitRetryTimes; i++ {
		if err = c.opt.Persist(c.storage); err == nil {
			log.Info("store limit added", zap.Uint64("store-id", storeID))
			return
		}
		time.Sleep(persistLimitWaitTime)
	}
	log.Error("persist store limit meet error", errs.ZapError(err))
}

// RemoveStoreLimit remove a store limit for a given store ID.
func (c *RaftCluster) RemoveStoreLimit(storeID uint64) {
	cfg := c.opt.GetScheduleConfig().Clone()
	for _, limitType := range storelimit.TypeNameValue {
		c.AttachAvailableFunc(storeID, limitType, nil)
	}
	delete(cfg.StoreLimit, storeID)
	c.opt.SetScheduleConfig(cfg)
	var err error
	for i := 0; i < persistLimitRetryTimes; i++ {
		if err = c.opt.Persist(c.storage); err == nil {
			log.Info("store limit removed", zap.Uint64("store-id", storeID))
			id := strconv.FormatUint(storeID, 10)
			statistics.StoreLimitGauge.DeleteLabelValues(id, "add-peer")
			statistics.StoreLimitGauge.DeleteLabelValues(id, "remove-peer")
			return
		}
		time.Sleep(persistLimitWaitTime)
	}
	log.Error("persist store limit meet error", errs.ZapError(err))
}

// SetStoreLimit sets a store limit for a given type and rate.
func (c *RaftCluster) SetStoreLimit(storeID uint64, typ storelimit.Type, ratePerMin float64) error {
	old := c.opt.GetScheduleConfig().Clone()
	c.opt.SetStoreLimit(storeID, typ, ratePerMin)
	if err := c.opt.Persist(c.storage); err != nil {
		// roll back the store limit
		c.opt.SetScheduleConfig(old)
		log.Error("persist store limit meet error", errs.ZapError(err))
		return err
	}
	log.Info("store limit changed", zap.Uint64("store-id", storeID), zap.String("type", typ.String()), zap.Float64("rate-per-min", ratePerMin))
	return nil
}

// SetAllStoresLimit sets all store limit for a given type and rate.
func (c *RaftCluster) SetAllStoresLimit(typ storelimit.Type, ratePerMin float64) error {
	old := c.opt.GetScheduleConfig().Clone()
	oldAdd := config.DefaultStoreLimit.GetDefaultStoreLimit(storelimit.AddPeer)
	oldRemove := config.DefaultStoreLimit.GetDefaultStoreLimit(storelimit.RemovePeer)
	c.opt.SetAllStoresLimit(typ, ratePerMin)
	if err := c.opt.Persist(c.storage); err != nil {
		// roll back the store limit
		c.opt.SetScheduleConfig(old)
		config.DefaultStoreLimit.SetDefaultStoreLimit(storelimit.AddPeer, oldAdd)
		config.DefaultStoreLimit.SetDefaultStoreLimit(storelimit.RemovePeer, oldRemove)
		log.Error("persist store limit meet error", errs.ZapError(err))
		return err
	}
	log.Info("all store limit changed", zap.String("type", typ.String()), zap.Float64("rate-per-min", ratePerMin))
	return nil
}

// SetAllStoresLimitTTL sets all store limit for a given type and rate with ttl.
func (c *RaftCluster) SetAllStoresLimitTTL(typ storelimit.Type, ratePerMin float64, ttl time.Duration) {
	c.opt.SetAllStoresLimitTTL(c.ctx, c.etcdClient, typ, ratePerMin, ttl)
}

// GetClusterVersion returns the current cluster version.
func (c *RaftCluster) GetClusterVersion() string {
	return c.opt.GetClusterVersion().String()
}

// GetEtcdClient returns the current etcd client
func (c *RaftCluster) GetEtcdClient() *clientv3.Client {
	return c.etcdClient
}

var healthURL = "/pd/api/v1/ping"

// CheckHealth checks if members are healthy.
func CheckHealth(client *http.Client, members []*pdpb.Member) map[uint64]*pdpb.Member {
	healthMembers := make(map[uint64]*pdpb.Member)
	for _, member := range members {
		for _, cURL := range member.ClientUrls {
			ctx, cancel := context.WithTimeout(context.Background(), clientTimeout)
			req, err := http.NewRequestWithContext(ctx, "GET", fmt.Sprintf("%s%s", cURL, healthURL), nil)
			if err != nil {
				log.Error("failed to new request", errs.ZapError(errs.ErrNewHTTPRequest, err))
				cancel()
				continue
			}

			resp, err := client.Do(req)
			if resp != nil {
				resp.Body.Close()
			}
			cancel()
			if err == nil && resp.StatusCode == http.StatusOK {
				healthMembers[member.GetMemberId()] = member
				break
			}
		}
	}
	return healthMembers
}

// GetMembers return a slice of Members.
func GetMembers(etcdClient *clientv3.Client) ([]*pdpb.Member, error) {
	listResp, err := etcdutil.ListEtcdMembers(etcdClient)
	if err != nil {
		return nil, err
	}

	members := make([]*pdpb.Member, 0, len(listResp.Members))
	for _, m := range listResp.Members {
		info := &pdpb.Member{
			Name:       m.Name,
			MemberId:   m.ID,
			ClientUrls: m.ClientURLs,
			PeerUrls:   m.PeerURLs,
		}
		members = append(members, info)
	}

	return members, nil
}

// IsClientURL returns whether addr is a ClientUrl of any member.
func IsClientURL(addr string, etcdClient *clientv3.Client) bool {
	members, err := GetMembers(etcdClient)
	if err != nil {
		return false
	}
	for _, member := range members {
		for _, u := range member.GetClientUrls() {
			if u == addr {
				return true
			}
		}
	}
	return false
}<|MERGE_RESOLUTION|>--- conflicted
+++ resolved
@@ -571,7 +571,6 @@
 // processRegionHeartbeat updates the region information.
 func (c *RaftCluster) processRegionHeartbeat(region *core.RegionInfo) error {
 	c.RLock()
-	hotStat := c.hotStat
 	storage := c.storage
 	coreCluster := c.core
 	c.RUnlock()
@@ -580,34 +579,13 @@
 	if err != nil {
 		return err
 	}
-<<<<<<< HEAD
 	c.hotStat.CheckWriteAsync(statistics.NewCheckExpiredItemTask(region))
 	c.hotStat.CheckReadAsync(statistics.NewCheckExpiredItemTask(region))
-=======
-
-	expiredStats := hotStat.ExpiredItems(region)
-	// Put expiredStats into read/write queue to update stats
-	if len(expiredStats) > 0 {
-		for _, stat := range expiredStats {
-			item := statistics.NewExpiredStatItem(stat)
-			if stat.Kind == statistics.WriteFlow {
-				hotStat.CheckWriteAsync(item)
-			} else {
-				hotStat.CheckReadAsync(item)
-			}
-		}
-	}
->>>>>>> b5909a72
 	reportInterval := region.GetInterval()
 	interval := reportInterval.GetEndTimestamp() - reportInterval.GetStartTimestamp()
 	for _, peer := range region.GetPeers() {
 		peerInfo := core.NewPeerInfo(peer, region.GetWriteLoads(), interval)
-<<<<<<< HEAD
 		c.hotStat.CheckWriteAsync(statistics.NewCheckPeerTask(peerInfo, region))
-=======
-		item := statistics.NewPeerInfoItem(peerInfo, region)
-		hotStat.CheckWriteAsync(item)
->>>>>>> b5909a72
 	}
 
 	// Save to storage if meta is updated.
